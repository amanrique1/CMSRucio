--- conflicted
+++ resolved
@@ -3,11 +3,8 @@
 
 set -e
 
-<<<<<<< HEAD
 export CONSISTENCY_VERSION=4.0.1
-=======
-export CONSISTENCY_VERSION=4.0.0
->>>>>>> 42deb5c7
+
 export HARBOR=registry.cern.ch/cmsrucio
 
 # Globus Online (need to revisit in 1.26)
